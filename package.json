--- conflicted
+++ resolved
@@ -52,22 +52,13 @@
     "typecheck": "bun --bun tsc --noEmit"
   },
   "devDependencies": {
-<<<<<<< HEAD
     "@happy-dom/global-registrator": "^19.0.2",
     "@stacksjs/bumpx": "^0.1.84",
-=======
-    "@happy-dom/global-registrator": "^17.4.4",
-    "@stacksjs/bumpx": "^0.1.84",
     "@stacksjs/clarity": "^0.3.23",
->>>>>>> 134e1dab
     "@stacksjs/docs": "^0.70.23",
     "@stacksjs/eslint-config": "^4.14.0-beta.3",
     "@stacksjs/gitlint": "^0.1.5",
-<<<<<<< HEAD
-    "@stacksjs/logsmith": "^0.1.8",
-=======
     "@stacksjs/logsmith": "^0.1.18",
->>>>>>> 134e1dab
     "@types/bun": "^1.2.23",
     "buddy-bot": "^0.9.7",
     "bun-git-hooks": "^0.2.19",
